--- conflicted
+++ resolved
@@ -29,128 +29,6 @@
 
 namespace plt = matplotlibcpp;
 
-<<<<<<< HEAD
-std::vector<RoutingLine> get_sub_routing_lines(const std::vector<RoutingLine>& routing_lines,
-                                               int start_idx) {
-    size_t lines_num = routing_lines.size();
-    std::vector<RoutingLine> sub_routing_lines(lines_num);
-
-    for (size_t i = 0; i < lines_num; ++i) {
-        std::copy(routing_lines[i].x.begin() + start_idx, routing_lines[i].x.end(),
-                  std::back_inserter(sub_routing_lines[i].x));
-        std::copy(routing_lines[i].y.begin() + start_idx, routing_lines[i].y.end(),
-                  std::back_inserter(sub_routing_lines[i].y));
-        std::copy(routing_lines[i].yaw.begin() + start_idx, routing_lines[i].yaw.end(),
-                  std::back_inserter(sub_routing_lines[i].yaw));
-    }
-
-    return sub_routing_lines;
-}
-
-class api_solver {
-public:
-    api_solver() {
-        fmt::print("api_solver init\n");
-    }
-    ~api_solver() {}
-    int demo(std::string config_path) {
-        fmt::print("api_solver demo\n");
-        if (config_path.empty()) {
-            // fmt::print("Usage: %s [-c]\n", argv[0]);
-            exit(EXIT_FAILURE);
-        }
-    
-        spdlog::set_level(spdlog::level::debug);
-        SPDLOG_INFO("config path: {}", config_path);
-        GlobalConfig* config = GlobalConfig::get_instance(config_path);
-    
-        double delta_t = config->get_config<double>("delta_t"); // 0.1
-        double max_simulation_time = config->get_config<double>("max_simulation_time"); // 12
-        double target_velocity = config->get_config<double>("vehicle/target_velocity"); // 8
-        std::vector<double> reference_x =
-            config->get_config<std::vector<double>>("laneline/reference/x"); // -10, 0, 50, 100, 150, 200
-        std::vector<double> reference_y =
-            config->get_config<std::vector<double>>("laneline/reference/y"); // 0, 0, 0, 0, 0, 0
-        std::vector<double> border_widths = config->get_config<std::vector<double>>("laneline/border"); // [-1.8, 1.8, 5.4]
-        std::vector<double> center_line_widths =
-            config->get_config<std::vector<double>>("laneline/center_line"); // [0, 3.6]
-        std::vector<std::vector<double>> initial_conditions =
-            config->get_config<std::vector<std::vector<double>>>("initial_condition"); // [0, 0, 8.0, 0] 
-                                                                                       // [30, 0, 3.0, 0]
-                                                                                       // [30, 3.6, 5, 0]
-                                                                                       // [15, 3.6, 3.0, 0]
-        double wheelbase = config->get_config<double>("vehicle/wheelbase");
-        std::string reference_point_string = config->get_config<std::string>("vehicle/reference_point"); // rear_center or gravity_center
-        ReferencePoint reference_point = ReferencePoint::GravityCenter;
-        if (reference_point_string == "rear_center") {
-            reference_point = ReferencePoint::RearCenter;
-        }
-        double VEHICLE_WIDTH = config->get_config<double>("vehicle/width");
-        double VEHICLE_HEIGHT = config->get_config<double>("vehicle/length");
-        double ACC_MAX = config->get_config<double>("vehicle/acc_max");
-        Eigen::Vector2d vehicle_para = {VEHICLE_HEIGHT, VEHICLE_WIDTH};
-        size_t vehicle_num = initial_conditions.size();  // 4
-    
-        bool show_reference_line = false;
-        std::vector<double> visual_x_limit = {0, 0};
-        std::vector<double> visual_y_limit = {0, 0};
-        if (config->has_key("visualization/x_lim")) {
-            visual_x_limit = config->get_config<std::vector<double>>("visualization/x_lim");
-        }
-        if (config->has_key("visualization/y_lim")) {
-            visual_y_limit = config->get_config<std::vector<double>>("visualization/y_lim");
-        }
-        show_reference_line = config->get_config<bool>("visualization/show_reference_line");
-    
-        std::vector<ReferenceLine> borders;
-        std::vector<ReferenceLine> center_lines;
-        for (double w : border_widths) {
-            ReferenceLine reference(reference_x, reference_y, w);
-            borders.emplace_back(reference);
-        } // 边缘线
-        for (double w : center_line_widths) {
-            ReferenceLine reference(reference_x, reference_y, w);
-            center_lines.emplace_back(reference);
-        } // 中心线
-        std::sort(border_widths.begin(), border_widths.end(), std::greater<double>());
-        Eigen::Vector2d road_borders;
-        road_borders << border_widths[0], border_widths.back();
-    
-        Outlook outlook_ego;
-        Outlook outlook_agent;
-        Outlook outlook_steering;
-        double steer_size = 5;
-        std::filesystem::path source_file_path(__FILE__);
-        std::filesystem::path project_path = source_file_path.parent_path().parent_path();
-        std::string vehicle_pic_path_ego =
-            (project_path / "images" / "materials" / "car_cyan.mat.txt").string();
-        std::string vehicle_pic_path_agent =
-            (project_path / "images" / "materials" / "car_white.mat.txt").string();
-        std::string steering_pic_path =
-            (project_path / "images" / "materials" / "steering_wheel.mat.txt").string();
-        utils::imread(vehicle_pic_path_ego, outlook_ego);
-        utils::imread(vehicle_pic_path_agent, outlook_agent);
-        utils::imread(steering_pic_path, outlook_steering);
-    
-        std::vector<RoutingLine> routing_lines(vehicle_num);
-        for (size_t idx = 0; idx < vehicle_num; ++idx) {
-            size_t line_num = 0;
-            double start_s = center_lines[line_num].length();
-            double min_diff = -1.0;
-            for (size_t l = 0; l < center_lines.size(); ++l) {
-                for (size_t i = 1; i < center_lines[l].size(); ++i) {
-                    double last_diff = hypot(center_lines[l].x[i - 1] - initial_conditions[idx][0],
-                                             center_lines[l].y[i - 1] - initial_conditions[idx][1]);
-                    double cur_diff = hypot(center_lines[l].x[i] - initial_conditions[idx][0],
-                                            center_lines[l].y[i] - initial_conditions[idx][1]);
-                    if (cur_diff > last_diff) {
-                        if (min_diff < 0 || last_diff < min_diff) {
-                            min_diff = last_diff;
-                            line_num = l;
-                            start_s = center_lines[l].longitude[i - 1];
-                        }
-                        break;
-=======
 int main(int argc, char** argv) {
     int opt;
     const char* optstring = "c:";
@@ -259,139 +137,59 @@
                         min_diff = last_diff;
                         line_num = l;
                         start_s = center_lines[l].longitude[i - 1];
->>>>>>> 992e0874
                     }
+                    break;
                 }
             }
-            SPDLOG_DEBUG("idx: {}, line_num: {}, start_s: {}", idx, line_num, start_s);
-            // 定位初始车道
-            for (double t = 0.0; t < max_simulation_time + 10; t += delta_t) {
-                double cur_s = 0.;
-                Eigen::Vector3d pos;
-                // The current laneline does not have the attribute of driving direction,
-                // and it is simply deduced by the yaw in the initial condition.
-                if (initial_conditions[idx][3] <= M_PI_2) {
-                    cur_s = start_s + t * initial_conditions[idx][2];
-                    cur_s = std::min(cur_s, center_lines[line_num].longitude.back());
-                    pos = center_lines[line_num].calc_position(cur_s);
-                } else {
-                    cur_s = start_s - t * initial_conditions[idx][2];
-                    cur_s = std::max(cur_s, center_lines[line_num].longitude.front());
-                    pos = center_lines[line_num].calc_position(cur_s);
-                    pos.z() = fmod(pos.z() + M_PI, 2 * M_PI);
-                }
-    
-                // randomly add noise to other cars
-                // TODO: the current planning results are very sensitive to noise and
-                //       initial conditions, which need to be optimized.
-                if (idx == 0 || Random::uniform(0.0, 1.0) < 0.5) {
-                    routing_lines[idx].x.push_back(pos.x());
-                    routing_lines[idx].y.push_back(pos.y());
-                    routing_lines[idx].yaw.push_back(pos.z());
-                } else {
-                    routing_lines[idx].x.push_back(pos.x() + Random::normal(0.0, 0.02));
-                    routing_lines[idx].y.push_back(pos.y() + Random::normal(0.0, 0.02));
-                    routing_lines[idx].yaw.push_back(pos.z());
-                }
-            }
-        }
-        std::vector<RoutingLine> obs_prediction(routing_lines.begin() + 1, routing_lines.end()); // 预测结果
-    
-        Eigen::Vector4d ego_state = {initial_conditions[0][0], initial_conditions[0][1],
-                                     initial_conditions[0][2], initial_conditions[0][3]};
-        CILQRSolver ilqr_solver = CILQRSolver(config);
-    
-        for (double t = 0.; t < max_simulation_time; t += delta_t) {
-            size_t index = t / delta_t;
-            plt::cla();
-            for (size_t i = 0; i < borders.size(); ++i) {
-                if (i == 0 || i == borders.size() - 1) {
-                    plt::plot(borders[i].x, borders[i].y, {{"linewidth", "2"}, {"color", "k"}});
-                } else {
-                    plt::plot(borders[i].x, borders[i].y, "-k");
-                }
-            }
-            for (size_t i = 0; i < center_lines.size(); ++i) {
-                plt::plot(center_lines[i].x, center_lines[i].y, "--k");
-            }
-    
-            auto [new_u, new_x] =
-                ilqr_solver.solve(ego_state, center_lines[0], target_velocity,
-                                  get_sub_routing_lines(obs_prediction, index), road_borders);
-            ego_state = new_x.row(1).transpose();
-    
-            Eigen::MatrixX4d boarder = utils::get_boundary(new_x, VEHICLE_WIDTH * 0.7);
-            std::vector<std::vector<double>> closed_curve = utils::get_closed_curve(boarder);
-            plt::fill(closed_curve[0], closed_curve[1], {{"color", "cyan"}, {"alpha", "0.7"}});
-    
-            utils::show_vehicle(outlook_ego, ego_state, vehicle_para, reference_point, wheelbase);
-            for (size_t idx = 1; idx < vehicle_num; ++idx) {
-                utils::show_vehicle(outlook_agent, routing_lines[idx][index], vehicle_para,
-                                    reference_point, wheelbase);
-            }
-    
-            if (show_reference_line) {
-                plt::plot(center_lines[0].x, center_lines[0].y, "-r");
-            }
-    
-            // defualt figure x-y limit
-            double visual_x_min = ego_state.x() - 10;
-            double visual_y_min = ego_state.y() - 5;
-            double visual_x_max = ego_state.x() + 30;
-            double visual_y_max = ego_state.y() + 15;
-            if (hypot(visual_x_limit[0], visual_x_limit[1]) > 1e-3) {
-                visual_x_min = visual_x_limit[0];
-                visual_x_max = visual_x_limit[1];
-            }
-            if (hypot(visual_y_limit[0], visual_y_limit[1]) > 1e-3) {
-                visual_y_min = visual_y_limit[0];
-                visual_y_max = visual_y_limit[1];
-            }
-    
-            std::vector<double> outlook_steer_pos = {visual_x_min + steer_size / 1.5,
-                                                     visual_y_max - steer_size / 1.5,
-                                                     new_u.row(0)[1] * 2.5};
-            utils::imshow(outlook_steering, outlook_steer_pos, {steer_size, steer_size});
-            double acc = new_u.row(0)[0] > 0 ? new_u.row(0)[0] : 0;
-            double brake = new_u.row(0)[0] > 0 ? 0 : -new_u.row(0)[0];
-            double bar_bottom = visual_y_max - steer_size;
-            double bar_left = visual_x_min + steer_size * 1.3;
-            std::vector<double> acc_bar_x = {bar_left, bar_left + 1, bar_left + 1, bar_left};
-            std::vector<double> acc_bar_y = {bar_bottom, bar_bottom,
-                                             bar_bottom + steer_size * (acc / ACC_MAX),
-                                             bar_bottom + steer_size * (acc / ACC_MAX)};
-            std::vector<double> brake_bar_x = {bar_left + 2, bar_left + 3, bar_left + 3, bar_left + 2};
-            std::vector<double> brake_bar_y = {bar_bottom, bar_bottom,
-                                               bar_bottom + steer_size * (brake / ACC_MAX),
-                                               bar_bottom + steer_size * (brake / ACC_MAX)};
-            plt::fill(acc_bar_x, acc_bar_y, {{"color", "red"}});
-            plt::fill(brake_bar_x, brake_bar_y, {{"color", "gray"}});
-            double text_left = bar_left + 4.5;
-            double text_top = visual_y_max - 1.5;
-            plt::text(text_left, text_top, fmt::format("x = {:.2f} m", ego_state.x()),
-                      {{"color", "black"}});
-            plt::text(text_left, text_top - 1.5, fmt::format("y = {:.2f} m", ego_state.y()),
-                      {{"color", "black"}});
-            plt::text(text_left, text_top - 3, fmt::format("v = {:.2f} m / s", ego_state.z()),
-                      {{"color", "black"}});
-            plt::text(text_left, text_top - 4.5, fmt::format("yaw = {:.2f} rad", ego_state.w()),
-                      {{"color", "black"}});
-            plt::text(text_left + 10, text_top, fmt::format("acc = {:.2f}", new_u.row(0)[0]),
-                      {{"color", "black"}});
-            plt::text(text_left + 10, text_top - 1.5, fmt::format("steer = {:.2f}", new_u.row(0)[1]),
-                      {{"color", "black"}});
-    
-            plt::xlim(visual_x_min, visual_x_max);
-            plt::ylim(visual_y_min, visual_y_max);
-            plt::pause(delta_t);
-        }
-<<<<<<< HEAD
-    
-        config->destroy_instance();
-        plt::show();
-    
-        return 0;
-=======
+        }
+        SPDLOG_DEBUG("idx: {}, line_num: {}, start_s: {}", idx, line_num, start_s);
+
+        for (double t = 0.0; t < max_simulation_time + 10; t += delta_t) {
+            double cur_s = 0.;
+            Eigen::Vector3d pos;
+            // The current laneline does not have the attribute of driving direction,
+            // and it is simply deduced by the yaw in the initial condition.
+            if (initial_conditions[idx][3] <= M_PI_2) {
+                cur_s = start_s + t * initial_conditions[idx][2];
+                cur_s = std::min(cur_s, center_lines[line_num].longitude.back());
+                pos = center_lines[line_num].calc_position(cur_s);
+            } else {
+                cur_s = start_s - t * initial_conditions[idx][2];
+                cur_s = std::max(cur_s, center_lines[line_num].longitude.front());
+                pos = center_lines[line_num].calc_position(cur_s);
+                pos.z() = fmod(pos.z() + M_PI, 2 * M_PI);
+            }
+
+            // randomly add noise to other cars
+            // TODO: the current planning results are very sensitive to noise and
+            //       initial conditions, which need to be optimized.
+            if (idx == 0 || Random::uniform(0.0, 1.0) < 0.5) {
+                routing_lines[idx].x.push_back(pos.x());
+                routing_lines[idx].y.push_back(pos.y());
+                routing_lines[idx].yaw.push_back(pos.z());
+            } else {
+                routing_lines[idx].x.push_back(pos.x() + Random::normal(0.0, 0.02));
+                routing_lines[idx].y.push_back(pos.y() + Random::normal(0.0, 0.02));
+                routing_lines[idx].yaw.push_back(pos.z());
+            }
+        }
+    }
+    std::vector<RoutingLine> obs_prediction(routing_lines.begin() + 1, routing_lines.end());
+
+    Eigen::Vector4d ego_state = {initial_conditions[0][0], initial_conditions[0][1],
+                                 initial_conditions[0][2], initial_conditions[0][3]};
+    CILQRSolver ilqr_solver = CILQRSolver(config);
+
+    for (double t = 0.; t < max_simulation_time; t += delta_t) {
+        size_t index = t / delta_t;
+        plt::cla();
+        for (size_t i = 0; i < borders.size(); ++i) {
+            if (i == 0 || i == borders.size() - 1) {
+                plt::plot(borders[i].x, borders[i].y, {{"linewidth", "2"}, {"color", "k"}});
+            } else {
+                plt::plot(borders[i].x, borders[i].y, "-k");
+            }
+        }
         for (size_t i = 0; i < center_lines.size(); ++i) {
             plt::plot(center_lines[i].x, center_lines[i].y, "--k");
         }
@@ -472,17 +270,10 @@
         plt::xlim(visual_x_min, visual_x_max);
         plt::ylim(visual_y_min, visual_y_max);
         plt::pause(delta_t);
->>>>>>> 992e0874
-    }
-};
-
-namespace py = pybind11;
-
-PYBIND11_MODULE(motion_planning,m)
-{
-  m.doc() = "pybind11 motion_planning plugin";
-
-  py::class_<api_solver>(m, "api_solver")
-  .def(py::init())
-  .def("demo", &api_solver::demo);
+    }
+
+    config->destroy_instance();
+    plt::show();
+
+    return 0;
 }